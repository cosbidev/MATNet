# MATNet
MATNet: Multi-Level Fusion Transformer-Based Model for Day-Ahead PV Generation Forecasting

<h1 align="center">
<img src="https://raw.githubusercontent.com/cosbidev/MATNet/main/figures/architecture_new.svg" width="250">
</h1>

## Contact
For questions and comments, feel free to contact me: [m.tortora@unicampus.it](mailto:m.tortora@unicampus.it)

## Citation
If you use our code in your study, please cite as:

<<<<<<< HEAD
Tortora, Matteo, et al. "MATNet: Multi-Level Fusion Transformer-Based Model for Day-Ahead PV Generation Forecasting." arXiv preprint arXiv:2306.10356 (2023).
=======
[Tortora, M., Conte, F., Natrella, G., & Soda, P. (2023). MATNet: Multi-Level Fusion Transformer-Based Model for Day-Ahead PV Generation Forecasting.](https://arxiv.org/abs/2306.10356)
>>>>>>> 899edea1
## License
MATNet is distributed under a [MIT Licence](https://github.com/cosbidev/MATNet/blob/main/LICENSE).
<|MERGE_RESOLUTION|>--- conflicted
+++ resolved
@@ -1,8 +1,8 @@
 # MATNet
-MATNet: Multi-Level Fusion Transformer-Based Model for Day-Ahead PV Generation Forecasting
+Multi-Level Fusion and Self-Attention Transformer-Based Model for Multivariate Multi-Step Day-Ahead PV Generation Forecasting
 
 <h1 align="center">
-<img src="https://raw.githubusercontent.com/cosbidev/MATNet/main/figures/architecture_new.svg" width="250">
+<img src="https://raw.githubusercontent.com/cosbidev/MATNet/main/figures/architecture.svg" width="250">
 </h1>
 
 ## Contact
@@ -11,10 +11,6 @@
 ## Citation
 If you use our code in your study, please cite as:
 
-<<<<<<< HEAD
-Tortora, Matteo, et al. "MATNet: Multi-Level Fusion Transformer-Based Model for Day-Ahead PV Generation Forecasting." arXiv preprint arXiv:2306.10356 (2023).
-=======
-[Tortora, M., Conte, F., Natrella, G., & Soda, P. (2023). MATNet: Multi-Level Fusion Transformer-Based Model for Day-Ahead PV Generation Forecasting.](https://arxiv.org/abs/2306.10356)
->>>>>>> 899edea1
+Tortora, M., Conte, F., Natrella, G., & Soda, P. (2023). MATNet: Multi-Level Fusion and Self-Attention Transformer-Based Model for Multivariate Multi-Step Day-Ahead PV Generation Forecasting.
 ## License
 MATNet is distributed under a [MIT Licence](https://github.com/cosbidev/MATNet/blob/main/LICENSE).
